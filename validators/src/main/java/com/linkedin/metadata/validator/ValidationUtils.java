--- conflicted
+++ resolved
@@ -199,10 +199,6 @@
   }
 
   public static void throwNullFieldException(String field) {
-<<<<<<< HEAD
-    throw new NullFieldException(String.format("The %s field cannot be null.", field));
-=======
     throw new NullFieldException(String.format("The '%s' field cannot be null.", field));
->>>>>>> 21b22852
   }
 }